--- conflicted
+++ resolved
@@ -260,7 +260,6 @@
     {
         std::lock_guard<std::mutex> l_lockGuard(m_mutex);
         l_safeFootstep = m_gridMap["costmap"].coeff(p_nextRow, p_nextCol);
-<<<<<<< HEAD
         l_newFootstepHeight = m_gridMap["median"].coeff(p_nextRow, p_nextCol);
         l_prevFootstepHeight = m_gridMap["median"].coeff(p_prevRow, p_prevCol);
         l_invalidFootstep = std::isnan(m_gridMap["median"].coeff(p_nextRow, p_nextCol));
@@ -271,17 +270,6 @@
            !l_invalidFootstep &&
            p_footDistance >= MIN_STAIR_DISTANCE && 
            abs(l_newFootstepHeight - l_prevFootstepHeight) < MAX_FOOTSTEP_HEIGHT;
-=======
-        l_invalidFootstep = std::isnan(m_gridMap["processed_elevation"].coeff(p_nextRow, p_nextCol));
-        l_prevFootstepHeight = m_gridMap["processed_elevation"].coeff(p_prevRow, p_prevCol);
-        l_newFootstepHeight = m_gridMap["processed_elevation"].coeff(p_nextRow, p_nextCol);
-        p_footDistance = std::min({m_gridMap["distance"].coeff(p_nextRow, p_nextCol),
-                                      m_gridMap["distance"].coeff(p_nextRow, p_nextCol)}) *
-                                      m_elevationMapGridResolution;
-    }
-
-    return l_safeFootstep && !l_invalidFootstep && abs(l_newFootstepHeight - l_prevFootstepHeight) < MAX_FOOTSTEP_HEIGHT;
->>>>>>> d87e2325
 }
 
 /**
